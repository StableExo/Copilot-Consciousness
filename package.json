{
  "name": "copilot-consciousness",
  "version": "0.1.0",
  "private": true,
  "dependencies": {
<<<<<<< HEAD
    "@aave/core": "^0.1.0",
    "ethers": "^5.7.2",
    "hardhat": "^2.12.0"
  },
  "devDependencies": {
    "@types/jest": "^30.0.0",
    "@types/node": "^20.0.0",
    "jest": "^29.0.0",
    "ts-jest": "^29.0.0",
=======
    "ethers": "^5.7.2"
  },
  "devDependencies": {
    "@types/jest": "^29.5.0",
    "@types/node": "^20.0.0",
    "@typescript-eslint/eslint-plugin": "^6.0.0",
    "@typescript-eslint/parser": "^6.0.0",
    "chalk": "^4.1.2",
    "eslint": "^8.0.0",
    "jest": "^29.5.0",
    "prettier": "^3.0.0",
    "ts-jest": "^29.1.0",
>>>>>>> 4a03049a
    "typescript": "^5.0.0"
  },
  "scripts": {
    "build": "tsc",
<<<<<<< HEAD
    "verify": "./verify-deps.sh",
    "check": "yarn verify",
    "test": "jest"
=======
    "test": "jest",
    "lint": "eslint src --ext .ts",
    "format": "prettier --write \"src/**/*.ts\"",
    "verify": "./verify-deps.sh",
    "check": "npm run verify"
>>>>>>> 4a03049a
  }
}<|MERGE_RESOLUTION|>--- conflicted
+++ resolved
@@ -3,7 +3,6 @@
   "version": "0.1.0",
   "private": true,
   "dependencies": {
-<<<<<<< HEAD
     "@aave/core": "^0.1.0",
     "ethers": "^5.7.2",
     "hardhat": "^2.12.0"
@@ -13,7 +12,6 @@
     "@types/node": "^20.0.0",
     "jest": "^29.0.0",
     "ts-jest": "^29.0.0",
-=======
     "ethers": "^5.7.2"
   },
   "devDependencies": {
@@ -26,21 +24,14 @@
     "jest": "^29.5.0",
     "prettier": "^3.0.0",
     "ts-jest": "^29.1.0",
->>>>>>> 4a03049a
     "typescript": "^5.0.0"
   },
   "scripts": {
     "build": "tsc",
-<<<<<<< HEAD
-    "verify": "./verify-deps.sh",
-    "check": "yarn verify",
-    "test": "jest"
-=======
     "test": "jest",
     "lint": "eslint src --ext .ts",
     "format": "prettier --write \"src/**/*.ts\"",
     "verify": "./verify-deps.sh",
     "check": "npm run verify"
->>>>>>> 4a03049a
   }
 }