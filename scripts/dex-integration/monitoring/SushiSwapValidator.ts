import { DEXRegistry } from '../core/DEXRegistry';
import { ethers } from 'ethers';
import chalk from 'chalk';

class SushiSwapHealthCheck {
    private readonly timestamp: string = '2025-10-30 01:49:41';
    private readonly dexRegistry: DEXRegistry;
<<<<<<< HEAD

    constructor() {
=======
    private readonly keyPairs = [
        {
            name: 'WETH/USDC',
            address: '0x397FF1542f962076d0BFE58eA045FfA2d347ACa0'
        },
        {
            name: 'WETH/USDT',
            address: '0x06da0fd433C1A5d7a4faa01111c044910A184553'
        }
    ];

    constructor() {
    private readonly timestamp: string;
    private readonly dexRegistry: DEXRegistry;

    constructor() {
        this.timestamp = new Date().toISOString();
>>>>>>> 06d914be
        this.dexRegistry = new DEXRegistry();
    }

    async checkStatus(): Promise<void> {
        console.log(chalk.cyan(`\n=== SushiSwap Health Check @ ${this.timestamp} ===\n`));

<<<<<<< HEAD
        const sushiSwap = this.dexRegistry.getDEX('SushiSwap');
        
        if (!sushiSwap) {
=======
        const sushiswap = this.dexRegistry.getDEX('SushiSwap');
        
        if (!sushiswap) {
>>>>>>> 06d914be
            console.error('SushiSwap configuration not found!');
            return;
        }

        // Check Core Components
        console.log(chalk.yellow('SushiSwap Core Status:'));
<<<<<<< HEAD
        const coreStatus = await this.checkCoreComponents(sushiSwap);

        // Check Key Pools
        console.log(chalk.yellow('\nSushiSwap Pool Status:'));
        const poolStatus = await this.checkKeyPools(sushiSwap);

        const isReady = coreStatus && poolStatus;
        console.log(chalk.cyan('\nOverall SushiSwap Status:'));
        console.log(`├── System Ready: ${isReady ? '✅' : '❌'}`);
        console.log(`├── Core Active: ${coreStatus ? '✅' : '❌'}`);
        console.log(`└── Pools Active: ${poolStatus ? '✅' : '❌'}`);
    }

    private async checkCoreComponents(sushiSwap: any): Promise<boolean> {
        try {
            const provider = new ethers.providers.JsonRpcProvider();

            // Check factory contract
            const factory = new ethers.Contract(
                sushiSwap.factory,
                [
                    'function allPairsLength() external view returns (uint256)',
                    'function getPair(address, address) external view returns (address)',
                    'function feeTo() external view returns (address)'
=======
        const coreStatus = await this.checkCoreComponents(sushiswap);

        // Check Key Pairs
        console.log(chalk.yellow('\nSushiSwap Pair Status:'));
        const pairStatus = await this.checkKeyPairs(sushiswap);

        const isReady = coreStatus && pairStatus;
        console.log(chalk.cyan('\nOverall SushiSwap Status:'));
        console.log(`├── System Ready: ${isReady ? '✅' : '❌'}`);
        console.log(`├── Core Active: ${coreStatus ? '✅' : '❌'}`);
        console.log(`└── Pairs Active: ${pairStatus ? '✅' : '❌'}`);
    }

    private async checkCoreComponents(sushiswap: any): Promise<boolean> {
        try {
            const provider = new ethers.providers.JsonRpcProvider();

            // Check Factory contract
            const factory = new ethers.Contract(
                sushiswap.factory,
                [
                    'function allPairsLength() external view returns (uint256)',
                    'function allPairs(uint256) external view returns (address)',
                    'function feeTo() external view returns (address)',
                    'function feeToSetter() external view returns (address)'
>>>>>>> 06d914be
                ],
                provider
            );

<<<<<<< HEAD
            const pairsLength = await factory.allPairsLength();
            console.log(`├── Factory Contract: ✅`);
            console.log(`├── Total Pairs: ${pairsLength.toString()}`);

            // Check router contract
            const router = new ethers.Contract(
                sushiSwap.router,
=======
            const pairCount = await factory.allPairsLength();
            const feeTo = await factory.feeTo();
            const feeToSetter = await factory.feeToSetter();
            
            console.log(`├── Factory Contract: ✅`);
            console.log(`├── Total Pairs: ${pairCount.toString()}`);
            console.log(`├── Fee Collector: ${feeTo}`);
            console.log(`├── Fee Setter: ${feeToSetter}`);

            // Check Router contract
            const router = new ethers.Contract(
                sushiswap.router,
>>>>>>> 06d914be
                [
                    'function factory() external view returns (address)',
                    'function WETH() external view returns (address)'
                ],
                provider
            );

<<<<<<< HEAD
            const factoryAddress = await router.factory();
            const wethAddress = await router.WETH();
            console.log(`├── Router Contract: ✅`);
            console.log(`├── WETH Address: ${wethAddress}`);

            // Check key pairs existence
            const keyPairs = [
                {
                    name: 'SUSHI/WETH',
                    token0: '0x6B3595068778DD592e39A122f4f5a5cF09C90fE2',
                    token1: '0xC02aaA39b223FE8D0A0e5C4F27eAD9083C756Cc2'
                },
                {
                    name: 'USDC/WETH',
                    token0: '0xA0b86991c6218b36c1d19D4a2e9Eb0cE3606eB48',
                    token1: '0xC02aaA39b223FE8D0A0e5C4F27eAD9083C756Cc2'
                }
            ];

            console.log('\n├── Key Pairs:');
            for (const pair of keyPairs) {
                const pairAddress = await factory.getPair(pair.token0, pair.token1);
                const isActive = pairAddress !== ethers.constants.AddressZero;
                console.log(`│   ├── ${pair.name}: ${isActive ? '✅' : '❌'}`);
            }
=======
            const routerFactory = await router.factory();
            const wethAddress = await router.WETH();
            
            console.log(`├── Router Contract: ✅`);
            console.log(`├── Router Factory: ${routerFactory}`);
            console.log(`├── WETH Address: ${wethAddress}`);

            // Verify factory addresses match
            const factoryMatch = routerFactory.toLowerCase() === sushiswap.factory.toLowerCase();
            console.log(`├── Factory Match: ${factoryMatch ? '✅' : '❌'}`);
>>>>>>> 06d914be

            return true;
        } catch (error) {
            console.error('Error checking SushiSwap core:', error);
            return false;
        }
    }

<<<<<<< HEAD
    private async checkKeyPools(sushiSwap: any): Promise<boolean> {
=======
    private async checkKeyPools(sushiswap: any): Promise<boolean> {
    private async checkKeyPairs(sushiswap: any): Promise<boolean> {
>>>>>>> 06d914be
        try {
            const provider = new ethers.providers.JsonRpcProvider();

            // Check major trading pairs
            const criticalPairs = [
                {
<<<<<<< HEAD
                    name: 'SUSHI/WETH',
                    address: '0x795065dCc9f64b5614C407a6EFDC400DA6221FB0',
                    tokens: ['SUSHI', 'WETH']
                },
                {
                    name: 'USDC/WETH',
                    address: '0x397FF1542f962076d0BFE58eA045FfA2d347ACa0',
                    tokens: ['USDC', 'WETH']
                },
                {
                    name: 'DAI/WETH',
                    address: '0xC3D03e4F041Fd4cD388c549Ee2A29a9E5075882f',
                    tokens: ['DAI', 'WETH']
=======
                    name: 'WETH/USDC',
                    address: '0x397FF1542f962076d0BFE58eA045FfA2d347ACa0',
                    token0: 'WETH',
                    token1: 'USDC'
                },
                {
                    name: 'WETH/USDT',
                    address: '0x06da0fd433C1A5d7a4faa01111c044910A184553',
                    token0: 'WETH',
                    token1: 'USDT'
                },
                {
                    name: 'WETH/DAI',
                    address: '0xC3D03e4F041Fd4cD388c549Ee2A29a9E5075882f',
                    token0: 'WETH',
                    token1: 'DAI'
>>>>>>> 06d914be
                }
            ];

            for (const pair of criticalPairs) {
                const pairContract = new ethers.Contract(
                    pair.address,
                    [
                        'function getReserves() external view returns (uint112 reserve0, uint112 reserve1, uint32 blockTimestampLast)',
                        'function token0() external view returns (address)',
                        'function token1() external view returns (address)',
<<<<<<< HEAD
                        'function totalSupply() external view returns (uint256)'
=======
                        'function kLast() external view returns (uint256)'
>>>>>>> 06d914be
                    ],
                    provider
                );

<<<<<<< HEAD
                const reserves = await pairContract.getReserves();
                const totalSupply = await pairContract.totalSupply();
                
                console.log(`├── ${pair.name}:`);
                console.log(`│   ├── Reserve0: ${ethers.utils.formatUnits(reserves.reserve0, 18)}`);
                console.log(`│   ├── Reserve1: ${ethers.utils.formatUnits(reserves.reserve1, 18)}`);
                console.log(`│   ├── Total LP Supply: ${ethers.utils.formatUnits(totalSupply, 18)}`);
                console.log(`│   └── Last Update Block: ${reserves.blockTimestampLast}`);
=======
                try {
                    const [reserve0, reserve1, lastUpdate] = await pairContract.getReserves();
                    const kLast = await pairContract.kLast();
                    
                    console.log(`├── ${pair.name}:`);
                    console.log(`│   ├── Address: ${pair.address}`);
                    console.log(`│   ├── ${pair.token0} Reserve: ${ethers.utils.formatEther(reserve0)}`);
                    console.log(`│   ├── ${pair.token1} Reserve: ${ethers.utils.formatUnits(reserve1, 6)}`);
                    console.log(`│   ├── Last Update: ${lastUpdate}`);
                    console.log(`│   ├── K-Last: ${kLast.toString()}`);
                    
                    // Check if reserves are healthy (non-zero)
                    const isHealthy = reserve0.gt(0) && reserve1.gt(0);
                    console.log(`│   └── Health: ${isHealthy ? '✅' : '❌'}`);
                } catch (error) {
                    console.log(`├── ${pair.name}: ⚠️  (Pair query failed)`);
                }
>>>>>>> 06d914be
            }

            return true;
        } catch (error) {
<<<<<<< HEAD
            console.error('Error checking SushiSwap pools:', error);
            return false;
        }
    }
=======
            console.error('Error checking SushiSwap pairs:', error);
            return false;
        }
    }

>>>>>>> 06d914be
}

export default SushiSwapHealthCheck;<|MERGE_RESOLUTION|>--- conflicted
+++ resolved
@@ -5,10 +5,8 @@
 class SushiSwapHealthCheck {
     private readonly timestamp: string = '2025-10-30 01:49:41';
     private readonly dexRegistry: DEXRegistry;
-<<<<<<< HEAD
 
     constructor() {
-=======
     private readonly keyPairs = [
         {
             name: 'WETH/USDC',
@@ -26,54 +24,21 @@
 
     constructor() {
         this.timestamp = new Date().toISOString();
->>>>>>> 06d914be
         this.dexRegistry = new DEXRegistry();
     }
 
     async checkStatus(): Promise<void> {
         console.log(chalk.cyan(`\n=== SushiSwap Health Check @ ${this.timestamp} ===\n`));
 
-<<<<<<< HEAD
-        const sushiSwap = this.dexRegistry.getDEX('SushiSwap');
-        
-        if (!sushiSwap) {
-=======
         const sushiswap = this.dexRegistry.getDEX('SushiSwap');
         
         if (!sushiswap) {
->>>>>>> 06d914be
             console.error('SushiSwap configuration not found!');
             return;
         }
 
         // Check Core Components
         console.log(chalk.yellow('SushiSwap Core Status:'));
-<<<<<<< HEAD
-        const coreStatus = await this.checkCoreComponents(sushiSwap);
-
-        // Check Key Pools
-        console.log(chalk.yellow('\nSushiSwap Pool Status:'));
-        const poolStatus = await this.checkKeyPools(sushiSwap);
-
-        const isReady = coreStatus && poolStatus;
-        console.log(chalk.cyan('\nOverall SushiSwap Status:'));
-        console.log(`├── System Ready: ${isReady ? '✅' : '❌'}`);
-        console.log(`├── Core Active: ${coreStatus ? '✅' : '❌'}`);
-        console.log(`└── Pools Active: ${poolStatus ? '✅' : '❌'}`);
-    }
-
-    private async checkCoreComponents(sushiSwap: any): Promise<boolean> {
-        try {
-            const provider = new ethers.providers.JsonRpcProvider();
-
-            // Check factory contract
-            const factory = new ethers.Contract(
-                sushiSwap.factory,
-                [
-                    'function allPairsLength() external view returns (uint256)',
-                    'function getPair(address, address) external view returns (address)',
-                    'function feeTo() external view returns (address)'
-=======
         const coreStatus = await this.checkCoreComponents(sushiswap);
 
         // Check Key Pairs
@@ -99,20 +64,10 @@
                     'function allPairs(uint256) external view returns (address)',
                     'function feeTo() external view returns (address)',
                     'function feeToSetter() external view returns (address)'
->>>>>>> 06d914be
                 ],
                 provider
             );
 
-<<<<<<< HEAD
-            const pairsLength = await factory.allPairsLength();
-            console.log(`├── Factory Contract: ✅`);
-            console.log(`├── Total Pairs: ${pairsLength.toString()}`);
-
-            // Check router contract
-            const router = new ethers.Contract(
-                sushiSwap.router,
-=======
             const pairCount = await factory.allPairsLength();
             const feeTo = await factory.feeTo();
             const feeToSetter = await factory.feeToSetter();
@@ -125,7 +80,6 @@
             // Check Router contract
             const router = new ethers.Contract(
                 sushiswap.router,
->>>>>>> 06d914be
                 [
                     'function factory() external view returns (address)',
                     'function WETH() external view returns (address)'
@@ -133,33 +87,6 @@
                 provider
             );
 
-<<<<<<< HEAD
-            const factoryAddress = await router.factory();
-            const wethAddress = await router.WETH();
-            console.log(`├── Router Contract: ✅`);
-            console.log(`├── WETH Address: ${wethAddress}`);
-
-            // Check key pairs existence
-            const keyPairs = [
-                {
-                    name: 'SUSHI/WETH',
-                    token0: '0x6B3595068778DD592e39A122f4f5a5cF09C90fE2',
-                    token1: '0xC02aaA39b223FE8D0A0e5C4F27eAD9083C756Cc2'
-                },
-                {
-                    name: 'USDC/WETH',
-                    token0: '0xA0b86991c6218b36c1d19D4a2e9Eb0cE3606eB48',
-                    token1: '0xC02aaA39b223FE8D0A0e5C4F27eAD9083C756Cc2'
-                }
-            ];
-
-            console.log('\n├── Key Pairs:');
-            for (const pair of keyPairs) {
-                const pairAddress = await factory.getPair(pair.token0, pair.token1);
-                const isActive = pairAddress !== ethers.constants.AddressZero;
-                console.log(`│   ├── ${pair.name}: ${isActive ? '✅' : '❌'}`);
-            }
-=======
             const routerFactory = await router.factory();
             const wethAddress = await router.WETH();
             
@@ -170,7 +97,6 @@
             // Verify factory addresses match
             const factoryMatch = routerFactory.toLowerCase() === sushiswap.factory.toLowerCase();
             console.log(`├── Factory Match: ${factoryMatch ? '✅' : '❌'}`);
->>>>>>> 06d914be
 
             return true;
         } catch (error) {
@@ -179,33 +105,14 @@
         }
     }
 
-<<<<<<< HEAD
-    private async checkKeyPools(sushiSwap: any): Promise<boolean> {
-=======
     private async checkKeyPools(sushiswap: any): Promise<boolean> {
     private async checkKeyPairs(sushiswap: any): Promise<boolean> {
->>>>>>> 06d914be
         try {
             const provider = new ethers.providers.JsonRpcProvider();
 
             // Check major trading pairs
             const criticalPairs = [
                 {
-<<<<<<< HEAD
-                    name: 'SUSHI/WETH',
-                    address: '0x795065dCc9f64b5614C407a6EFDC400DA6221FB0',
-                    tokens: ['SUSHI', 'WETH']
-                },
-                {
-                    name: 'USDC/WETH',
-                    address: '0x397FF1542f962076d0BFE58eA045FfA2d347ACa0',
-                    tokens: ['USDC', 'WETH']
-                },
-                {
-                    name: 'DAI/WETH',
-                    address: '0xC3D03e4F041Fd4cD388c549Ee2A29a9E5075882f',
-                    tokens: ['DAI', 'WETH']
-=======
                     name: 'WETH/USDC',
                     address: '0x397FF1542f962076d0BFE58eA045FfA2d347ACa0',
                     token0: 'WETH',
@@ -222,7 +129,6 @@
                     address: '0xC3D03e4F041Fd4cD388c549Ee2A29a9E5075882f',
                     token0: 'WETH',
                     token1: 'DAI'
->>>>>>> 06d914be
                 }
             ];
 
@@ -233,25 +139,11 @@
                         'function getReserves() external view returns (uint112 reserve0, uint112 reserve1, uint32 blockTimestampLast)',
                         'function token0() external view returns (address)',
                         'function token1() external view returns (address)',
-<<<<<<< HEAD
-                        'function totalSupply() external view returns (uint256)'
-=======
                         'function kLast() external view returns (uint256)'
->>>>>>> 06d914be
                     ],
                     provider
                 );
 
-<<<<<<< HEAD
-                const reserves = await pairContract.getReserves();
-                const totalSupply = await pairContract.totalSupply();
-                
-                console.log(`├── ${pair.name}:`);
-                console.log(`│   ├── Reserve0: ${ethers.utils.formatUnits(reserves.reserve0, 18)}`);
-                console.log(`│   ├── Reserve1: ${ethers.utils.formatUnits(reserves.reserve1, 18)}`);
-                console.log(`│   ├── Total LP Supply: ${ethers.utils.formatUnits(totalSupply, 18)}`);
-                console.log(`│   └── Last Update Block: ${reserves.blockTimestampLast}`);
-=======
                 try {
                     const [reserve0, reserve1, lastUpdate] = await pairContract.getReserves();
                     const kLast = await pairContract.kLast();
@@ -269,23 +161,15 @@
                 } catch (error) {
                     console.log(`├── ${pair.name}: ⚠️  (Pair query failed)`);
                 }
->>>>>>> 06d914be
             }
 
             return true;
         } catch (error) {
-<<<<<<< HEAD
-            console.error('Error checking SushiSwap pools:', error);
-            return false;
-        }
-    }
-=======
             console.error('Error checking SushiSwap pairs:', error);
             return false;
         }
     }
 
->>>>>>> 06d914be
 }
 
 export default SushiSwapHealthCheck;