--- conflicted
+++ resolved
@@ -27,23 +27,8 @@
 // Gemini Citadel integration
 export * from './gemini-citadel';
 
-<<<<<<< HEAD
-// AGI-aligned memory and consciousness components
-export {
-  MemoryType,
-  EmotionalContext,
-  AGIMemoryEntry,
-  NeuralMessage,
-  NeuralMessageHeader,
-  MemoryCore,
-  EmbeddingModel,
-  FAISSIndex,
-  NeuralBridge,
-} from './agi';
-=======
 // DEX integration
 export * from './dex';
->>>>>>> 4a03049a
 
 // Utilities
 export * from './utils';
